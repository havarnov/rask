//! A micro web framework.
//!
//! ```no_run
<<<<<<< HEAD
//! use rask::{Rask, StatusCode, Method};
=======
//! use rask::Rask;
//! use rask::StatusCode;
//! use rask::Method;
//! use rask::Handler;
>>>>>>> f72abb62
//! use rask::request::Request;
//! use rask::response::Response;
//!
//! fn index(req: &Request, res: &mut Response) {
//!     res.body = "Hello world!".into();
//!     // defaults to Statuscode::Ok
//! }
//!
//! fn create(req: &Request, res: &mut Response) {
//!     // do something with req.body
//!     res.body = "something created".into();
//!     res.status = StatusCode::Created;
//! }
//!
//! fn profile(req: &Request, res: &mut Response) {
//!     let name = req.vars.get("name").unwrap();
//!     res.body = format!("Hello, {0}", name);
//! }
//!
//! fn main() {
//!
//!     let mut app = Rask::new();
//!
//!     app.register("/", index); // all methods
//!     app.register_with_methods("/create", &[Method::Post], create);
//!     app.register_with_methods("/profile/{name}", &[Method::Get], profile);
//!
//!     app.run("0.0.0.0", 8080);
//! }
//! ```

#[macro_use]
extern crate log;

extern crate regex;
extern crate hyper;
extern crate url;
extern crate multimap;
extern crate cookie;

use std::net::{Ipv4Addr, SocketAddrV4};
use std::io::Write;
use std::str::FromStr;
use std::sync::Arc;
use std::borrow::Cow;
use std::collections::HashMap;

use hyper::Server;
use hyper::header;
use hyper::uri::RequestUri;
use hyper::server::response::Response as HttpResponse;
use hyper::server::request::Request as HttpRequest;
use hyper::server::Handler as HttpHandler;
use hyper::net::Fresh;
pub use hyper::status::StatusCode;
pub use hyper::method::Method;

use url::UrlParser;

use routing::Route;
use request::Request;
use response::Response;
use servestatic::ServeStatic;

pub mod routing;
pub mod response;
pub mod request;
pub mod session;
pub mod cookies;
mod servestatic;

const SECRET: &'static str = "SUPER SECRET STRING";

/// Trait that all handlers must implement.
///
/// Default implementation for `Fn(&Request, &mut Response)`.
///
/// # Examples
///
/// ```rust
/// use rask::Handler;
/// use rask::request::Request;
/// use rask::response::Response;
///
/// struct FooHandler {
///     something: usize,
/// }
///
/// impl Handler for FooHandler {
///     fn handle(&self, req: &Request, res: &mut Response) {
///         // handle request
///     }
/// }
///
/// ```
pub trait Handler: Sync + Send {
    fn handle(&self, &Request, &mut Response);
}

impl<F> Handler for F where F: Fn(&Request, &mut Response), F: Sync + Send {
    fn handle(&self, req: &Request, res: &mut Response) {
        (*self)(req, res);
    }
}

/// The Rask web application.
pub struct Rask {
    routes: Vec<Route>,
    error_handlers: HashMap<StatusCode, Arc<Box<Handler>>>,
}

impl Rask {
    /// Creates a new Rask web application.
    ///
    /// # Examples
    ///
    /// ```rust
    /// use rask::Rask;
    ///
    /// let app = Rask::new();
    /// ```
    pub fn new() -> Rask {
        let mut default_error_handlers: HashMap<StatusCode, Arc<Box<Handler>>> = HashMap::new();
        default_error_handlers.insert(StatusCode::NotFound, Arc::new(Box::new(default_404_handler)));
        default_error_handlers.insert(StatusCode::InternalServerError, Arc::new(Box::new(default_500_handler)));
        Rask {
            routes: Vec::new(),
            error_handlers: default_error_handlers }
    }

    /// Starts the web application. Blocks and dispatches new incoming requests.
    ///
    /// # Examples
    ///
    /// ```rust,no_run
    /// use rask::Rask;
    ///
    /// let app = Rask::new();
    /// app.run("127.0.0.1", 8080);
    /// ```
    ///
    /// # Panics
    ///
    /// This method panics if `host` can´t be parsed to a Ipv4Addr or that it fails to start
    /// the web application for the given host and port.
    pub fn run(self, host: &str, port: u16) {
        // TODO: What about Ipv6Addr?
        let ip = match Ipv4Addr::from_str(host) {
            Ok(addr) => addr,
            Err(e) => panic!(e)
        };
        info!("Running on {:?}:{:?}", host, port);
        // FIXME: hard code number of threads, no good.
        Server::http(SocketAddrV4::new(ip, port)).unwrap().handle_threads(self, 2).unwrap();
    }

    /// Register a handler for a given route. Rask will dispatch request that matches the
    /// route to the handler for all http methods.
    ///
    /// `route` must be on the following syntax:
    ///
    /// * "/" -> requests matching the "/" literal.
    /// * "/profile" -> requests matching the "/profile" literal.
    /// * "/{name}" -> requests matching any requests with "/" + a word.
    /// The name variable will be
    /// accesible from `Request.vars`.
    ///
    /// Rask will search for a matching handler in the order they are registered and
    /// either returns a 405 (Method not allowed) or a 404 (Not found) error.
    ///
    /// # Examples
    ///
    /// ```rust,no_run
    /// use rask::Rask;
    /// use rask::request::Request;
    /// use rask::response::Response;
    ///
    /// fn index(_: &Request, _: &mut Response) {
    /// }
    ///
    /// let mut app = Rask::new();
    /// app.register("/", index);
    /// ```
    ///
    /// # Panics
    ///
    /// Panics if the given route can't be compiled to a valid regex.
    pub fn register<H: 'static + Handler>(&mut self, route: &str, handler: H) {
        let route = Route::new(route, handler);
        self.routes.push(route);
    }

    /// Same as `register`, but also specifies which http methods the handler will receive.
    ///
    /// # Examples
    ///
    /// ```rust
    /// use rask::Rask;
    /// use rask::request::Request;
    /// use rask::response::Response;
    /// use rask::Method::*;
    ///
    /// fn only_post_and_put(_: &Request, _: &mut Response) {
    /// }
    ///
    /// let mut app = Rask::new();
    /// app.register_with_methods("/", &[Post, Put], only_post_and_put);
    /// ```
    ///
    /// # Panics
    ///
    /// Panics if the given route can't be compiled to a valid regex.
    pub fn register_with_methods<H: 'static + Handler>(
        &mut self,
        route: &str,
        methods: &[Method],
        handler: H)
    {
        let route = Route::with_methods(route, handler, methods);
        self.routes.push(route);
    }

    /// Register a error handler for the specified http status code. This will only have an
    /// effect for NotFound (404) and InternalServerError (500) for now.
    pub fn register_error_handler<H: 'static + Handler>(&mut self, status_code: StatusCode, handler: H) {
        self.error_handlers.insert(status_code, Arc::new(Box::new(handler)));
    }

    /// Setup the app to serve a directory as static resources. Typically used for
    /// html, js and css.
    ///
    /// ```rust
    ///
    /// use rask::Rask;
    /// use rask::request::Request;
    /// use rask::response::Response;
    ///
    /// let mut app = Rask::new();
    /// app.serve_static("/static/", "static/");
    /// ```
    ///
    pub fn serve_static(&mut self, path: &str, dir: &str) {
        let path = trailing_slash(path);
        let serve_static_handler = ServeStatic::new(dir, &path, self.error_handlers[&StatusCode::NotFound].clone());
        let route = Route::with_methods(&format!("{}**", path), serve_static_handler, &[Method::Get]);
        self.routes.push(route);
    }

    fn find_route(&self, path: &str, method: &Method) -> RouteResult {
        for route in self.routes.iter() {
            if route.re.is_match(path) {
                if route.methods.is_empty() || route.methods.contains(method) {
                    return RouteResult::Found(&route);
                }
                else {
                    return RouteResult::MethodNotAllowed;
                }
            }
        }

        RouteResult::NotFound
    }
}

enum RouteResult<'a> {
    Found(&'a Route),
    MethodNotAllowed,
    NotFound,
}


impl HttpHandler for Rask {
    fn handle(&self, req: HttpRequest, res: HttpResponse<Fresh>) {
        let (path, query_string) = match get_path_and_query_string(&req.uri) {
            Some((path, query_string)) => (path, query_string),
            None => {
                warn!("Couldn't parse path and/or query string from RequestUri. Failing with 500 error.");
                self.error_handlers[&StatusCode::InternalServerError].handle(&Request::dummy(), &mut Response::no_cookies());
                return;
            }
        };

        info!("{:?} {:?}", req.method, path);

        let mut response = Response::new(SECRET.as_bytes());

        match self.find_route(&path, &req.method) {
            RouteResult::Found(router) => {
                let captures = router.re.captures(&path);
                let request = Request::new(req, captures, query_string, SECRET.as_bytes());
                (*router.handler).handle(&request, &mut response);
            },
            RouteResult::MethodNotAllowed => {
                response.body = "405 Method Not Allowed".into();
                response.status = StatusCode::MethodNotAllowed;
            }
            RouteResult::NotFound => {
                let req = &Request::new(req, None, None, SECRET.as_bytes());
                self.error_handlers[&StatusCode::NotFound].handle(req, &mut response);
            }
        }

        write_response(res, response);
    }
}

const SERVER_NAME: &'static str = "Rask/0.0.1 Rust/1.*";

fn write_response(hyper_res: HttpResponse<Fresh>, rask_res: Response) {
    let mut rask_res = rask_res;
    let mut hyper_res = hyper_res;

    let bytes = rask_res.body.as_bytes();
    let bytes_len = bytes.len();

    if let Some(ref cookie_jar) = *rask_res.session.cookie_jar.borrow() {
        let set_cookie_header = header::SetCookie::from_cookie_jar(cookie_jar);
        rask_res.headers.set(set_cookie_header);
    }

    rask_res.headers.set(header::Server(SERVER_NAME.into()));
    rask_res.headers.set(header::ContentLength(bytes_len as u64));

    *hyper_res.status_mut() = rask_res.status;
    *hyper_res.headers_mut() = rask_res.headers;

    let mut result = hyper_res.start().unwrap();
    if bytes_len > 0 {
        result.write_all(bytes).unwrap();
    }

    result.end().unwrap();
}

fn default_404_handler(_: &Request, res: &mut Response) {
    res.body = "404 Not Found".into();
    res.status = StatusCode::NotFound;
}

fn default_500_handler(_: &Request, res: &mut Response) {
    res.body = "500 Internal server error".into();
    res.status = StatusCode::InternalServerError;
}

fn trailing_slash<'a>(i: &'a str) -> Cow<'a, str> {
    if !i.ends_with("/") {
        Cow::Owned(format!("{}/", i))
    }
    else {
        Cow::Borrowed(i)
    }
}

fn get_path_and_query_string(uri: &RequestUri) -> Option<(String, Option<String>)> {
    match *uri {
        RequestUri::AbsolutePath(ref p) => {
            let parser = UrlParser::new();
            match parser.parse_path(p) {
                Ok((path, query_string, _)) => {
                    Some((path.iter().fold(String::from(""), |a, b| a + "/" + &b), query_string))
                },
                Err(_) => {
                    error!("Couldn't parse path: {:?}.", p);
                    None
                }
            }
        },
        ref uri => {
            error!("Not supported 'RequestUri': {:?}.", uri);
            None
        }
    }
}<|MERGE_RESOLUTION|>--- conflicted
+++ resolved
@@ -1,14 +1,8 @@
 //! A micro web framework.
 //!
 //! ```no_run
-<<<<<<< HEAD
 //! use rask::{Rask, StatusCode, Method};
-=======
-//! use rask::Rask;
-//! use rask::StatusCode;
-//! use rask::Method;
 //! use rask::Handler;
->>>>>>> f72abb62
 //! use rask::request::Request;
 //! use rask::response::Response;
 //!
